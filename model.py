import torch
import torch.nn as nn
import torch.nn.functional as F
import timm
from transformers import HubertModel, AutoProcessor
import warnings
warnings.filterwarnings("ignore")


class ViTEmbedder(nn.Module):
    def __init__(self, model_name='vit_base_patch16_224', pretrained=True):
        super().__init__()
        
        self.model = torch.hub.load('facebookresearch/dinov2', 'dinov2_vits14') #torch.hub.load('facebookresearch/dinov2', 'dinov2_vitb14')
        # Project to 4096 classes for classification
        self.classifier = nn.Linear(self.model.embed_dim, 4096)
        
        for param in self.model.parameters():
            param.requires_grad = True
            
    def forward(self, x):
        """
        Args:
            x: (batch_size, channels, height, width)
        Returns:
            patch_embeddings: (batch_size, num_patches, embedding_dim)
        """
        x = self.model.get_intermediate_layers(x, n=1)[0]
        x = self.classifier(x)
        return x
def compute_prediction_stats(token_probs, target):
    """
    Args:
        token_probs: [batch_size, 4096] sigmoid probabilities
        target: [batch_size, 4096] binary targets
    """
    # For positive samples (where target = 1)
    pos_probs = token_probs[target == 1]
    pos_stats = {
        "pos_mean_prob": pos_probs.mean().item(),
        "pos_under_25": (pos_probs < 0.25).float().mean().item(), #bad
        "pos_over_75": (pos_probs > 0.75).float().mean().item(), #good
        "pos_correct": (pos_probs > 0.5).float().mean().item() #good
    }

    # For negative samples (where target = 0)
    neg_probs = token_probs[target == 0]
    neg_stats = {
        "neg_mean_prob": neg_probs.mean().item(),
        "neg_under_25": (neg_probs < 0.25).float().mean().item(), #good
        "neg_over_75": (neg_probs > 0.75).float().mean().item(), #bad
        "neg_incorrect": (neg_probs > 0.5).float().mean().item() #bad
    }

    # Overall prediction distribution
    all_stats = {
        "mean_prob": token_probs.mean().item(),
        "under_25": (token_probs < 0.25).float().mean().item(),
        "over_75": (token_probs > 0.75).float().mean().item(),
    }

    return {**pos_stats, **neg_stats, **all_stats}

class Valo(nn.Module):
    def __init__(self):
        super().__init__()
        self.vit = ViTEmbedder()
        
    def compute_audio_visual_loss(self, patch_logits, audio_tokens, vocab_size=4096):
        batch_size = patch_logits.size(0)
        
        # Create binary target vector
        target = torch.zeros(batch_size, vocab_size, device=patch_logits.device)
        for b in range(batch_size):
            target[b, audio_tokens[b]] = 1

        # Get max prediction across patches for each token [batch_size, 4096]
        max_logits_per_token = patch_logits.max(dim=1)[0]
        
<<<<<<< HEAD
        # Apply sigmoid after taking max to get probabilities
        token_probs = torch.sigmoid(max_logits_per_token)
        #print(f"Mean prediction probability: {token_probs.mean():.4f}")
        #print(f"Fraction of predictions >0.5: {(token_probs > 0.5).float().mean():.4f}")
        weights = torch.ones_like(token_probs)
        weights[target == 1] = 50
        # Binary cross entropy between probabilities and targets
        loss = F.binary_cross_entropy(token_probs, target, weight=weights)
=======
        # Get top-k logits and indices
        k = 40  # Same as number of audio tokens
        _, top_k_indices = torch.topk(max_logits_per_token, k, dim=1)
        
        # Create a binary mask for top-k positions
        mask = torch.zeros_like(max_logits_per_token)
        mask.scatter_(1, top_k_indices, 1.0)
       #print("Top-k indices: ", top_k_indices[0])
        #print("Audio tokens: ", audio_tokens[0])
        # Apply sigmoid and mask
        token_probs = torch.sigmoid(max_logits_per_token) * mask
>>>>>>> a06aa5d9

        weights = torch.ones_like(target)
        weights[target == 1] = 50
        
        # Compute loss only on the selected tokens
        loss = F.binary_cross_entropy(token_probs, target, weight=weights)
        
        # Add top-k accuracy to stats
        top_k_accuracy = torch.zeros(batch_size, device=patch_logits.device)
        for b in range(batch_size):
            correct_tokens = set(audio_tokens[b].cpu().numpy())
            predicted_tokens = set(top_k_indices[b].cpu().numpy())
            top_k_accuracy[b] = len(correct_tokens.intersection(predicted_tokens)) / k
        
        stats = compute_prediction_stats(token_probs, target)
        stats['top_k_accuracy'] = top_k_accuracy.mean().item()
        
        return loss, token_probs, stats
        
    def forward(self, video, audio):
        """
        Args:
            video: tensor of shape (batch_size, 3, 224, 224)
            audio: tensor of shape (batch_size, 40) containing token indices
        Returns:
            During training:
                loss: scalar tensor
                probs: tensor of shape (batch_size, 4096) - probabilities after sigmoid
            During inference:
                patch_probs: tensor of shape (batch_size, 256, 4096) - per-patch probabilities
        """
        patch_logits = self.vit(video)  # [batch_size, 256, 4096]
        #print(f"Patch logits shape: {patch_logits.shape}")
        #print(f"Patch logits: {patch_logits[0]}")
        # If we're in training mode, compute loss
        if self.training:
            loss, token_probs, stats = self.compute_audio_visual_loss(patch_logits, audio)
            return loss, token_probs, stats
        else:
            # During inference, return raw patch probabilities for visualization
            patch_probs = torch.sigmoid(patch_logits)  # [batch_size, 256, 4096]
            return patch_probs


if __name__ == "__main__":
    # Basic shape test for ViT 
    model = ViTEmbedder()
    x = torch.randn(2, 3, 224, 224)
    patch_logits = model(x)
    print("\nViT Embedder Test:")
    print(f"Input shape: {x.shape}")
    print(f"Patch logits shape: {patch_logits.shape}")  # Should be [2, 256, 4096]
    
    # Test full Valo model
    valo = Valo()
    
    # Test training mode
    valo.train()
    dummy_video = torch.randn(2, 3, 224, 224)
    dummy_audio = torch.randint(0, 4096, (2, 40))  # Random token indices
    
    print("\nTraining Mode Test:")
    loss, token_probs = valo(dummy_video, dummy_audio)
    print(f"Loss: {loss.item()}")
    print(f"Token probs shape: {token_probs.shape}")  # Should be [2, 4096]
    print(f"Token probs range: ({token_probs.min().item():.3f}, {token_probs.max().item():.3f})")  # Should be (0,1)
    
    # Test inference mode
    valo.eval()
    print("\nInference Mode Test:")
    with torch.no_grad():
        patch_probs = valo(dummy_video, dummy_audio)
    print(f"Patch probs shape: {patch_probs.shape}")  # Should be [2, 256, 4096]
    print(f"Patch probs range: ({patch_probs.min().item():.3f}, {patch_probs.max().item():.3f})")  # Should be (0,1)
    
    # Test visualization mapping
    def get_token_heatmaps(patch_probs, audio_tokens):
        """
        Args:
            patch_probs: [batch_size, 256, 4096] - Full patch probabilities
            audio_tokens: [batch_size, 40] - Token indices
        Returns:
            heatmaps: [batch_size, 40, 256] - Probabilities for each token's presence in each patch
        """
        batch_size = patch_probs.size(0)
        heatmaps = []
        
        for b in range(batch_size):
            # Get probabilities for just the tokens that appear in the audio
            # [256, 40]
            token_patch_probs = patch_probs[b, :, audio_tokens[b]]
            heatmaps.append(token_patch_probs)
            
        return torch.stack(heatmaps).permute(0, 2, 1)  # [batch_size, 40, 256]
    
    print("\nVisualization Mapping Test:")
    heatmaps = get_token_heatmaps(patch_probs, dummy_audio)
    print(f"Heatmap shape: {heatmaps.shape}")  # Should be [2, 40, 256]
    print(f"Heatmap range: ({heatmaps.min().item():.3f}, {heatmaps.max().item():.3f})")  # Should be (0,1)
    
    # Test if gradients flow
    print("\nGradient Flow Test:")
    valo.train()
    loss, _ = valo(dummy_video, dummy_audio)
    loss.backward()
    
    # Check if gradients exist and are not zero
    has_grad = any(p.grad is not None and p.grad.abs().sum() > 0 
                  for p in valo.parameters())
    print(f"Gradients exist and flow: {has_grad}")
    print("Check")<|MERGE_RESOLUTION|>--- conflicted
+++ resolved
@@ -77,7 +77,7 @@
         # Get max prediction across patches for each token [batch_size, 4096]
         max_logits_per_token = patch_logits.max(dim=1)[0]
         
-<<<<<<< HEAD
+
         # Apply sigmoid after taking max to get probabilities
         token_probs = torch.sigmoid(max_logits_per_token)
         #print(f"Mean prediction probability: {token_probs.mean():.4f}")
@@ -86,19 +86,7 @@
         weights[target == 1] = 50
         # Binary cross entropy between probabilities and targets
         loss = F.binary_cross_entropy(token_probs, target, weight=weights)
-=======
-        # Get top-k logits and indices
-        k = 40  # Same as number of audio tokens
-        _, top_k_indices = torch.topk(max_logits_per_token, k, dim=1)
-        
-        # Create a binary mask for top-k positions
-        mask = torch.zeros_like(max_logits_per_token)
-        mask.scatter_(1, top_k_indices, 1.0)
-       #print("Top-k indices: ", top_k_indices[0])
-        #print("Audio tokens: ", audio_tokens[0])
-        # Apply sigmoid and mask
-        token_probs = torch.sigmoid(max_logits_per_token) * mask
->>>>>>> a06aa5d9
+
 
         weights = torch.ones_like(target)
         weights[target == 1] = 50
